{
  "name": "douren-monorepo",
  "private": true,
  "scripts": {
    "build": "turbo build",
    "pkg": "turbo build --filter=./pkg/* && npm install",
    "dev": "turbo dev",
    "deploy": "turbo deploy",
    "devbe": "turbo dev --filter=./be/*",
    "devfe": "turbo dev --filter=./fe/*",
    "devpkg": "turbo dev --filter=./pkg/*",
    "codegen": "turbo codegen && npm run pkg",
    "db:generate": "turbo db:generate",
    "db:migrate": "turbo db:migrate",
    "db:introspect": "turbo db:introspect",
    "db:push": "turbo db:push",
    "lint": "turbo lint",
<<<<<<< HEAD
    "env:pull": "npx dotenv-vault pull development .env && npx dotenv-vault pull development .env.fe npx dotenv-vault pull development .env.be && make copy-env",
    "env:push": "npx dotenv-vault push development .env && npx dotenv-vault push development .env.fe && npx dotenv-vault push development .env.be && make copy-env",
    "env:new": "npx dotenv-vault new &&  touch .env && touch .env.fe && touch .env.be && npm run env:push",
    "env:login": "npx dotenv-vault login"
=======
    "env:pull": "npx dotenv-vault pull development  && make copy-env",
    "env:push": "npx dotenv-vault push development && npx dotenv-vault push staging .env.stg && npx dotenv-vault push production .env.prod && make copy-env",
    "env:new": "npx dotenv-vault new && touch .env && npm run env:push",
    "env:login": "npx dotenv-vault login",
    "dev:db": "from-env psql %LOCAL_DATABASE_URL",
    "db:sync": "make db_sync"
>>>>>>> 0bf525f5
  },
  "devDependencies": {
    "@biomejs/biome": "1.9.0",
    "@types/node": "^22.5.5",
    "from-env": "^1.1.4",
    "prettier": "^3.3.3",
    "turbo": "^2.1.0",
    "typescript": "^5.4.5"
  },
  "engines": {
    "node": ">=22"
  },
  "workspaces": [
    "fe/*",
    "be/*",
    "pkg/*"
  ],
  "packageManager": "npm@9.8.1"
}<|MERGE_RESOLUTION|>--- conflicted
+++ resolved
@@ -15,19 +15,12 @@
     "db:introspect": "turbo db:introspect",
     "db:push": "turbo db:push",
     "lint": "turbo lint",
-<<<<<<< HEAD
-    "env:pull": "npx dotenv-vault pull development .env && npx dotenv-vault pull development .env.fe npx dotenv-vault pull development .env.be && make copy-env",
-    "env:push": "npx dotenv-vault push development .env && npx dotenv-vault push development .env.fe && npx dotenv-vault push development .env.be && make copy-env",
-    "env:new": "npx dotenv-vault new &&  touch .env && touch .env.fe && touch .env.be && npm run env:push",
-    "env:login": "npx dotenv-vault login"
-=======
     "env:pull": "npx dotenv-vault pull development  && make copy-env",
     "env:push": "npx dotenv-vault push development && npx dotenv-vault push staging .env.stg && npx dotenv-vault push production .env.prod && make copy-env",
     "env:new": "npx dotenv-vault new && touch .env && npm run env:push",
     "env:login": "npx dotenv-vault login",
     "dev:db": "from-env psql %LOCAL_DATABASE_URL",
     "db:sync": "make db_sync"
->>>>>>> 0bf525f5
   },
   "devDependencies": {
     "@biomejs/biome": "1.9.0",
