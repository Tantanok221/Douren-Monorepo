// This file is auto-generated. Do not edit it directly.

export interface BACKEND_BINDING {
  CLERK_PUBLISHABLE_KEY: string;
  CLERK_SECRET_KEY: string;
  CLOUDFLARE_IMAGE_ENDPOINT: string;
  CLOUDFLARE_IMAGE_TOKEN: string;
  CLOUDFLARE_IMAGE_AUTH_TOKEN: string;
  DEV_ENV: string;
  REDIS_URL: string;
  REDIS_TOKEN: string;
<<<<<<< HEAD
  DEV_ENV: string;
  VITE_PUBLIC_KEY: string;
  VITE_LINK: string;
=======
  STG_DATABASE_URL: string;
  DATABASE_URL: string;
  LOCAL_DATABASE_URL: string;
  PRD_DATABASE_URL: string;
  CLOUDFLARE_API_KEY: string;
  CLOUDFLARE_ACCOUNT_ID: string;
  ADMIN_USER_ID: string;
  VITE_PUBLIC_KEY: string;
  VITE_LINK: string;
  DOTENV_ME: string;
>>>>>>> 0bf525f5
}

export interface FRONTEND_BINDING {
  CLERK_PUBLISHABLE_KEY: string;
  CLERK_SECRET_KEY: string;
  CLOUDFLARE_IMAGE_ENDPOINT: string;
  CLOUDFLARE_IMAGE_TOKEN: string;
  CLOUDFLARE_IMAGE_AUTH_TOKEN: string;
  DEV_ENV: string;
  REDIS_URL: string;
  REDIS_TOKEN: string;
  STG_DATABASE_URL: string;
  DATABASE_URL: string;
  LOCAL_DATABASE_URL: string;
  PRD_DATABASE_URL: string;
  CLOUDFLARE_API_KEY: string;
  CLOUDFLARE_ACCOUNT_ID: string;
  ADMIN_USER_ID: string;
  VITE_PUBLIC_KEY: string;
  VITE_LINK: string;
  DOTENV_ME: string;
}

export interface PACKAGE_BINDING {
  CLERK_PUBLISHABLE_KEY: string;
  CLERK_SECRET_KEY: string;
  CLOUDFLARE_IMAGE_ENDPOINT: string;
  CLOUDFLARE_IMAGE_TOKEN: string;
  CLOUDFLARE_IMAGE_AUTH_TOKEN: string;
  DEV_ENV: string;
  REDIS_URL: string;
  REDIS_TOKEN: string;
<<<<<<< HEAD
  DEV_ENV: string;
  VITE_PUBLIC_KEY: string;
  VITE_LINK: string;
=======
  STG_DATABASE_URL: string;
  DATABASE_URL: string;
  LOCAL_DATABASE_URL: string;
  PRD_DATABASE_URL: string;
  CLOUDFLARE_API_KEY: string;
  CLOUDFLARE_ACCOUNT_ID: string;
  ADMIN_USER_ID: string;
  VITE_PUBLIC_KEY: string;
  VITE_LINK: string;
  DOTENV_ME: string;
>>>>>>> 0bf525f5
}

export interface ENV_BINDING {
  CLERK_PUBLISHABLE_KEY: string;
  CLERK_SECRET_KEY: string;
  CLOUDFLARE_IMAGE_ENDPOINT: string;
  CLOUDFLARE_IMAGE_TOKEN: string;
  CLOUDFLARE_IMAGE_AUTH_TOKEN: string;
  DEV_ENV: string;
  REDIS_URL: string;
  REDIS_TOKEN: string;
  STG_DATABASE_URL: string;
  DATABASE_URL: string;
  LOCAL_DATABASE_URL: string;
  PRD_DATABASE_URL: string;
  CLOUDFLARE_API_KEY: string;
  CLOUDFLARE_ACCOUNT_ID: string;
  ADMIN_USER_ID: string;
  VITE_PUBLIC_KEY: string;
  VITE_LINK: string;
  DOTENV_ME: string;
}
<|MERGE_RESOLUTION|>--- conflicted
+++ resolved
@@ -9,11 +9,6 @@
   DEV_ENV: string;
   REDIS_URL: string;
   REDIS_TOKEN: string;
-<<<<<<< HEAD
-  DEV_ENV: string;
-  VITE_PUBLIC_KEY: string;
-  VITE_LINK: string;
-=======
   STG_DATABASE_URL: string;
   DATABASE_URL: string;
   LOCAL_DATABASE_URL: string;
@@ -24,7 +19,6 @@
   VITE_PUBLIC_KEY: string;
   VITE_LINK: string;
   DOTENV_ME: string;
->>>>>>> 0bf525f5
 }
 
 export interface FRONTEND_BINDING {
@@ -57,11 +51,6 @@
   DEV_ENV: string;
   REDIS_URL: string;
   REDIS_TOKEN: string;
-<<<<<<< HEAD
-  DEV_ENV: string;
-  VITE_PUBLIC_KEY: string;
-  VITE_LINK: string;
-=======
   STG_DATABASE_URL: string;
   DATABASE_URL: string;
   LOCAL_DATABASE_URL: string;
@@ -72,7 +61,6 @@
   VITE_PUBLIC_KEY: string;
   VITE_LINK: string;
   DOTENV_ME: string;
->>>>>>> 0bf525f5
 }
 
 export interface ENV_BINDING {
